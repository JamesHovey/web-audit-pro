--- conflicted
+++ resolved
@@ -20,13 +20,10 @@
   pages?: string[];
   pageLimit?: number | null; // Max pages to analyze (null = use smart default based on tier)
   excludedPaths?: string[];
-<<<<<<< HEAD
   maxPagesPerSection?: number; // Override per-section page limits (keywords, technical, etc.)
   useSmartSampling?: boolean; // Enable intelligent page selection (default: true)
-=======
   auditConfiguration?: AuditConfiguration;
   enableEmailNotification?: boolean;
->>>>>>> bbb530d3
 }
 
 export interface BusinessContentRequestBody {
